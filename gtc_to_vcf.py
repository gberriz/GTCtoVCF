#!/usr/bin/env python2

import os
import sys
import logging
from argparse import ArgumentParser
import traceback
import tempfile
from vcf.parser import Writer, Reader

from BPMReader import BPMReader, CSVManifestReader
from LocusEntryFactory import LocusEntryFactory
from CallFactory import CallFactory
from ReferenceGenome import ReferenceGenome, CachedReferenceGenome
from IlluminaBeadArrayFiles import GenotypeCalls
from VcfRecordFactory import VcfRecordFactory
from ReaderTemplateFactory import ReaderTemplateFactory
from FormatFactory import FormatFactory

VERSION = "1.0.1"

def is_dir_writable(parent_dir):
    try:
        test_file = tempfile.TemporaryFile(dir=parent_dir)
        test_file.close()
    except:
        return False
    return True

def is_file_writable(test_file):
    try:
        handle = open(test_file, "w")
        handle.close()
        os.remove(test_file)
    except:
        return False
    return True

def is_file_readable(test_file):
    try:
        handle = open(test_file, "r")
        handle.close()
    except:
        return False
    return True

def check_input_file(in_file, description, extensions):
    errors = []
    if not os.path.isfile(in_file):
        errors.append("Provided "+description+" file does not exist: "+in_file)
    else:
        if not is_file_readable(in_file):
            errors.append("Provided "+description+" is not readable: "+in_file)
        _, extension = os.path.splitext(os.path.basename(in_file))
        if extensions and extension not in extensions:
            errors.append("Wrong file extension for "+description +" file provided: "+in_file +". Acceptable extensions are: "+",".join(extensions))
    return errors

def verify_inputs(args):
    """ Parse input arguments and report fatal errors
    """
    errors = []
    errors += check_input_file(args.manifest_file, 'manifest', ['.bpm', '.csv'])
    errors += check_input_file(args.genome_fasta_file, 'genome reference', [])

    if args.gtc_files:
        for gtc_file in args.gtc_files:
            errors += check_input_file(gtc_file, 'gtc', ['.gtc'])

    if os.path.isdir(args.output_vcf_path):
        if not is_dir_writable(args.output_vcf_path):
            errors.append("Output directory " + args.output_vcf_path + " is not writeable")
    else:
        if not is_file_writable(args.output_vcf_path):
            errors.append("Unable to write to output file " + args.output_vcf_path)

    return errors

def chrom_sort(chrom_string):
    """ Convert input chromosome string to appropriate type to ensure native
    	sort functions sorts chromosomes in order 1-22,X,Y,MT
    """
    return int(chrom_string) if str(chrom_string).isdigit() else chrom_string.lower()

def get_sample_name(gtc, gtc_file):
    sample_name = gtc.get_sample_name()
    if not sample_name:
        if ".gtc" in gtc_file:
            sample_name = (os.path.basename(gtc_file)).replace(".gtc", "")
        else:
            sample_name = "sample"
    return sample_name

def get_logger():
    # set up log file
    # create logger
    logger = logging.getLogger('GTC converter')
    logger.setLevel(logging.DEBUG)

    # create console handler and set level to debug
    handler = logging.StreamHandler()
    handler.setLevel(logging.INFO)

    # create formatter
    formatter = logging.Formatter('%(asctime)s - %(name)s - %(levelname)s - %(message)s')

    # add formatter to ch
    handler.setFormatter(formatter)
    logger.addHandler(handler)
    return logger

def add_file_logger(logger, log_file):
    if log_file is None:
        return

    if not is_file_writable(log_file):
        raise Exception("Log file is not writable "+os.path.abspath(log_file))

    handler = logging.FileHandler(log_file)
    handler.setLevel(logging.DEBUG)
    formatter = logging.Formatter('%(asctime)s - %(name)s - %(levelname)s - %(message)s')
    handler.setFormatter(formatter)
    logger.addHandler(handler)

def read_loci(loci_file):
    for line in open(loci_file):
        yield line.rstrip()

def read_auxiliary_records(auxiliary_loci):
    if auxiliary_loci is not None:
        auxiliary_records = {}
        with open(auxiliary_loci, "rb") as auxiliary_handle:
            for record in Reader(auxiliary_handle):
                auxiliary_records[record.ID] = record
        return auxiliary_records
    else:
        return None

<<<<<<< HEAD
def driver(gtc_files, manifest_file, genome_fasta_file, output_vcf_files, skip_indels, expand_identifiers, unsquash_duplicates, auxiliary_loci, loci_file, logger):
=======
def driver(gtc_file, manifest_file, genome_fasta_file, output_vcf_file, skip_indels, expand_identifiers, unsquash_duplicates, auxiliary_loci, loci_file, disable_genome_cache, logger):
>>>>>>> 683ce094
    loci_to_filter = set(read_loci(loci_file)) if loci_file is not None else None

    if manifest_file.lower().endswith(".bpm"):
        manifest_reader = BPMReader(manifest_file)
        if not skip_indels:
            raise Exception("Must skip indel processing (--skip-indels) when using BPM manifest, use CSV manifest to enable indel processing")
    elif manifest_file.lower().endswith(".csv"):
        manifest_reader = CSVManifestReader(manifest_file, logger)
    else:
        raise Exception("Manifest file must end with .bpm or .csv")

<<<<<<< HEAD
    auxiliary_records = read_auxiliary_records(auxiliary_loci)
    genome_reader = ReferenceGenome(genome_fasta_file, logger)
    format_factory = FormatFactory(gtc_files[0] is None, logger)
    reader_template_factory = ReaderTemplateFactory(genome_reader, format_factory, "4.1", "gtc_to_vcf " + VERSION, chrom_sort, logger)
    vcf_record_factory = VcfRecordFactory(format_factory, genome_reader, expand_identifiers, auxiliary_records, logger)
    locus_entries = LocusEntryFactory(vcf_record_factory, skip_indels, chrom_sort, unsquash_duplicates, logger).create_locus_entries(manifest_reader, loci_to_filter)

    for (gtc_file, output_vcf_file) in zip(gtc_files, output_vcf_files):
        if gtc_file:
            logger.info("Handling GTC file " + gtc_file)
            gtc = GenotypeCalls(gtc_file)
            if os.path.splitext(os.path.basename(gtc.get_snp_manifest()))[0].lower() != os.path.splitext(os.path.basename(manifest_file))[0].lower():
                logger.warn("Provided manifest name: "+manifest_file+ " and manifest file used to generate GTC file: "+gtc.get_snp_manifest()+" do not match, skipping")
                continue
            logger.info("Manifest file used for GTC conversion identified as: " + gtc.get_snp_manifest())
            sample_name = get_sample_name(gtc, gtc_file)
            reader_template = reader_template_factory.create_reader_template([sample_name])

            call_factory = CallFactory(format_factory.create_formats(gtc), sample_name, logger)
            for entry in locus_entries:
                if entry.vcf_record:
                    entry.add_sample(call_factory, False)
        else:
            logger.info("GTC file not provided")
            reader_template = reader_template_factory.create_reader_template([])

        with open(output_vcf_file, "w") as output_handle:
            vcf_writer = Writer(output_handle, reader_template)
            for entry in locus_entries:
                if not entry.vcf_record:
                    logger.warn("Could not create record for: "+entry.bpm_records[0].name)
                    continue
                vcf_writer.write_record(entry.vcf_record)

def generate_io_files(gtc_files, output_vcf_path, manifest_file):
    if not gtc_files:
        gtc_files = [None]
=======
    sample_names = []
    if gtc_file:
        gtc = GenotypeCalls(gtc_file)
        if os.path.splitext(os.path.basename(gtc.get_snp_manifest()))[0].lower() != os.path.splitext(os.path.basename(manifest_file))[0].lower():
            raise Exception("Provided manifest name: "+manifest_file+ " and manifest file used to generate GTC file: "+gtc.get_snp_manifest()+" do not match. Exiting")
        logger.info("Manifest file used for GTC conversion identified as: " + gtc.get_snp_manifest())
        sample_name = get_sample_name(gtc, gtc_file)
        sample_names.append(sample_name)
    else:
        gtc = None
        logger.info("GTC file not provided")

    if disable_genome_cache:
        genome_reader = ReferenceGenome(genome_fasta_file, logger)
    else:
        genome_reader = CachedReferenceGenome(ReferenceGenome(genome_fasta_file, logger), logger)
    
    locus_info_factory = LocusInfoFactory()

    call_factory = CallFactory(gtc, logger)
>>>>>>> 683ce094
    
    if os.path.isdir(output_vcf_path):
        if gtc_files[0] is None:
            output_vcf_files = [os.path.join(output_vcf_path, os.path.splitext(os.path.basename(manifest_file))[0] + ".vcf")]
        else:
            output_vcf_files = []
            for gtc_file in gtc_files:
                output_vcf_files.append([os.path.join(output_vcf_path, os.path.splitext(os.path.basename(gtc_file))[0] + ".vcf"))
    else:
        if len(gtc_files) > 1:
            raise Exception("Must specify output directory (not file) when providing more than one input GTC file")
        output_vcf_files.append(output_vcf_path)

    return (gtc_files, output_vcf_files)


def main():
    parser = ArgumentParser(description="Convert GTC file to VCF format")
    parser.add_argument("--gtc-files", dest="gtc_files", nargs="+", required=False, help="GTC file")
    parser.add_argument("--manifest-file", dest="manifest_file", required=True, help="Bead pool manifest for product (*.csv or *.bpm)")
    parser.add_argument("--genome-fasta-file", dest="genome_fasta_file", required=True, help="Reference genome in fasta format")
    parser.add_argument("--output-vcf-path", dest="output_vcf_path", default="output.vcf", required=False, help="Name of VCF file to be created (default is output.vcf)")
    parser.add_argument("--skip-indels", dest="skip_indels", action="store_true", default=False, help="Skip processing of indels (default is False)")
    parser.add_argument("--log-file", dest="log_file", default=None, required=False, help="File to write logging information")
    parser.add_argument("--expand-identifiers", dest="expand_identifiers", action="store_true", default=False, help="For VCF entries with multiple corresponding manifest entries, list all manifest identifiers in VCF ID field")
    parser.add_argument("--unsquash-duplicates", dest="unsquash_duplicates", action="store_true", default=False, help="Generate unique VCF records for duplicate assays")
    parser.add_argument("--auxiliary-loci", dest="auxiliary_loci", default=None, required=False, help="VCF file with auxiliary definitions of loci")
    parser.add_argument("--filter-loci", dest="filter_loci", default=None, required=False, help="File containing list of loci names to filter from input manifest")
    parser.add_argument("--disable-genome-cache", dest="disable_genome_cache", default=False, action="store_true", help="Disable caching of genome reference data")
    parser.add_argument("--version", action="version", version='%(prog)s ' + VERSION)
    args = parser.parse_args()

    args.output_vcf_path = os.path.abspath(args.output_vcf_path)
    args.manifest_file = os.path.abspath(args.manifest_file)
    args.genome_fasta_file = os.path.abspath(args.genome_fasta_file)

    logger = get_logger()
    add_file_logger(logger, args.log_file)
    errors = verify_inputs(args)

    if errors:
        for error in errors:
            logger.error(str(error))
        sys.exit(-1)

    (gtc_files, output_vcf_files) = generate_io_files(args.gtc_files, args.output_vcf_path, args.manifest_file)

    if gtc_files[0] is not None:
        logger.info("Processing %s GTC files", str(len(gtc_files)))
    try:
<<<<<<< HEAD
        driver(gtc_files, args.manifest_file, args.genome_fasta_file, output_vcf_files, args.skip_indels, args.expand_identifiers, args.unsquash_duplicates, args.auxiliary_loci, args.filter_loci, logger)
    except Exception as exception:
        logger.error(str(exception))
        logger.debug(traceback.format_exc(exception))
=======
        driver(args.gtc_file, args.manifest_file, args.genome_fasta_file, args.output_vcf_file, args.skip_indels, args.expand_identifiers, args.unsquash_duplicates, args.auxiliary_loci, args.filter_loci, args.disable_genome_cache, logger)
    except Exception as e:
        logger.error(str(e))
        logger.debug(traceback.format_exc(e))
>>>>>>> 683ce094
        sys.exit(-1)

if __name__ == "__main__":
    main()

<|MERGE_RESOLUTION|>--- conflicted
+++ resolved
@@ -136,11 +136,7 @@
     else:
         return None
 
-<<<<<<< HEAD
-def driver(gtc_files, manifest_file, genome_fasta_file, output_vcf_files, skip_indels, expand_identifiers, unsquash_duplicates, auxiliary_loci, loci_file, logger):
-=======
-def driver(gtc_file, manifest_file, genome_fasta_file, output_vcf_file, skip_indels, expand_identifiers, unsquash_duplicates, auxiliary_loci, loci_file, disable_genome_cache, logger):
->>>>>>> 683ce094
+def driver(gtc_files, manifest_file, genome_fasta_file, output_vcf_files, skip_indels, expand_identifiers, unsquash_duplicates, auxiliary_loci, loci_file, disable_genome_cache, logger):
     loci_to_filter = set(read_loci(loci_file)) if loci_file is not None else None
 
     if manifest_file.lower().endswith(".bpm"):
@@ -152,9 +148,11 @@
     else:
         raise Exception("Manifest file must end with .bpm or .csv")
 
-<<<<<<< HEAD
     auxiliary_records = read_auxiliary_records(auxiliary_loci)
-    genome_reader = ReferenceGenome(genome_fasta_file, logger)
+    if disable_genome_cache:
+        genome_reader = ReferenceGenome(genome_fasta_file, logger)
+    else:
+        genome_reader = CachedReferenceGenome(ReferenceGenome(genome_fasta_file, logger), logger)
     format_factory = FormatFactory(gtc_files[0] is None, logger)
     reader_template_factory = ReaderTemplateFactory(genome_reader, format_factory, "4.1", "gtc_to_vcf " + VERSION, chrom_sort, logger)
     vcf_record_factory = VcfRecordFactory(format_factory, genome_reader, expand_identifiers, auxiliary_records, logger)
@@ -190,28 +188,6 @@
 def generate_io_files(gtc_files, output_vcf_path, manifest_file):
     if not gtc_files:
         gtc_files = [None]
-=======
-    sample_names = []
-    if gtc_file:
-        gtc = GenotypeCalls(gtc_file)
-        if os.path.splitext(os.path.basename(gtc.get_snp_manifest()))[0].lower() != os.path.splitext(os.path.basename(manifest_file))[0].lower():
-            raise Exception("Provided manifest name: "+manifest_file+ " and manifest file used to generate GTC file: "+gtc.get_snp_manifest()+" do not match. Exiting")
-        logger.info("Manifest file used for GTC conversion identified as: " + gtc.get_snp_manifest())
-        sample_name = get_sample_name(gtc, gtc_file)
-        sample_names.append(sample_name)
-    else:
-        gtc = None
-        logger.info("GTC file not provided")
-
-    if disable_genome_cache:
-        genome_reader = ReferenceGenome(genome_fasta_file, logger)
-    else:
-        genome_reader = CachedReferenceGenome(ReferenceGenome(genome_fasta_file, logger), logger)
-    
-    locus_info_factory = LocusInfoFactory()
-
-    call_factory = CallFactory(gtc, logger)
->>>>>>> 683ce094
     
     if os.path.isdir(output_vcf_path):
         if gtc_files[0] is None:
@@ -262,17 +238,10 @@
     if gtc_files[0] is not None:
         logger.info("Processing %s GTC files", str(len(gtc_files)))
     try:
-<<<<<<< HEAD
-        driver(gtc_files, args.manifest_file, args.genome_fasta_file, output_vcf_files, args.skip_indels, args.expand_identifiers, args.unsquash_duplicates, args.auxiliary_loci, args.filter_loci, logger)
+        driver(gtc_files, args.manifest_file, args.genome_fasta_file, output_vcf_files, args.skip_indels, args.expand_identifiers, args.unsquash_duplicates, args.auxiliary_loci, args.filter_loci, args.disable_genome_cache, logger)
     except Exception as exception:
         logger.error(str(exception))
         logger.debug(traceback.format_exc(exception))
-=======
-        driver(args.gtc_file, args.manifest_file, args.genome_fasta_file, args.output_vcf_file, args.skip_indels, args.expand_identifiers, args.unsquash_duplicates, args.auxiliary_loci, args.filter_loci, args.disable_genome_cache, logger)
-    except Exception as e:
-        logger.error(str(e))
-        logger.debug(traceback.format_exc(e))
->>>>>>> 683ce094
         sys.exit(-1)
 
 if __name__ == "__main__":
